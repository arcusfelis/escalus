--- conflicted
+++ resolved
@@ -109,10 +109,7 @@
                                ContactJid = exmpp_xml:get_attribute_as_list(Item, 
                                                                         <<"jid">>, 
                                                                         none),
-<<<<<<< HEAD
-=======
                                % ExpectedJid may contain the resource
->>>>>>> bed5a984
                                case lists:prefix(ContactJid, ExpectedJid) of
                                    true ->
                                        true;
